--- conflicted
+++ resolved
@@ -73,21 +73,6 @@
             nodes[n1].f += fseg.f1;
             nodes[n2].f += fseg.f2;
         }
-<<<<<<< HEAD
-        using policy = Kokkos::RangePolicy<ForceFFT::TagComputeForce,Kokkos::LaunchBounds<64,1>>;
-        Kokkos::parallel_for(policy(0, network->Nsegs_local),
-            ForceFFT::AddSegmentForce<SerialDisNet,ForceFFT>(*system, *forcefft, *network)
-        );
-        if (forcefft->use_map) {
-            Kokkos::fence();
-            using policy = Kokkos::RangePolicy<ForceFFT::TagMapForce,Kokkos::LaunchBounds<64,1>>;
-            Kokkos::parallel_for(policy(0, network->Nnodes_local),
-                ForceFFT::AddSegmentForce<SerialDisNet,ForceFFT>(*system, *forcefft, *network)
-            );
-        }
-        Kokkos::fence();
-=======
->>>>>>> 8619a686
     }
     
     if (0) {
